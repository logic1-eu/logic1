<<<<<<< HEAD
# Logic1 &ndash; A Python package for interpreted first-order logic
=======
# Logic1 &ndash; Interpreted First-order Logic in Python
>>>>>>> 86cf5afd

Authors: Nicolas Faroß, Thomas Sturm

License: GPL-2.0-or-later. See the [LICENSE](LICENSE) file for details.

## About

<<<<<<< HEAD
This software is still a reasearch prototype, but you are welcome to have a look and follow us.

## Description
First-order logic recursively builds terms from variables and a specified
set of *function* symbols with specified arities, which includes *constant*
symbols with arity zero. Next, atomic formulas are built from terms and a
specified set of *relation* symbols with specified arities. Finally,
first-order formulas formulas are recursively built from atomic formulas and a
fixed set of logical operators.

Logic1 focuses on interpreted first-order logic, where the above-mentioned
function and relation symbols have an implicit semantics, which is not
explicitly expressed via axioms within the logical framework.

Typical applications include algebraic decision procedures and, more generally,
quantifier elimination procedures, e.g., over the real numbers.
=======
This software is currently a research prototype. We want to arrive at a
well-documented robust first distribution soon. You are very welcome to follow
our development already now.

## Description

First-order logic recursively builds terms from variables and a specified set of
function symbols with specified arities, which includes constant symbols with
arity zero. Next, atomic formulas are built from terms and a specified set of
relation symbols with specified arities. Finally, first-order formulas are
recursively built from atomic formulas and a fixed set of logical operators.

Logic1 focuses on interpreted first-order logic, where the above-mentioned
function and relation symbols have implicit semantics, which is not explicitly
expressed via axioms within the logical framework. Typical applications include
algebraic decision procedures and, more generally, quantifier elimination
procedures, e.g., over the real numbers.

## Examples

Consider the real numbers with arithmetic, equations, and inequality. From a
formal perpective, this is the theory of real closed fields (RCF). Logic1 allows
to formalize the question for the existence of solutions of a parametric
quadratic equation:

``` python
>>> from logic1 import *                # import Logic1
>>> from logic1.theories.RCF import *   # import RCF
>>> VV.imp('a', 'b', 'c', 'x')          # declare variables
>>> phi = Ex(x, a*x**2 + b*x + c == 0)  # formalization with existential quantifier
>>> qe(phi)                             # quantifier elimination
Or(And(c == 0, b == 0, a == 0), And(b != 0, a == 0), And(a != 0, 4*a*c - b^2 <= 0))

```

Consider the infinite real sequence defined by $x_{i+2} = |x_{i+1}| - x_{i}$.
Logic1 can check that this sequence has period 9 for all possible choices of
$x_1$, $x_2$. The final output T is a constant logical operator representing
"True":

``` python
>>> from logic1 import *
>>> from logic1.theories.RCF import *
>>> VV.imp(*(f'x{i}' for i in range(1, 12)))
>>> phi = And(Or(x2 >= 0, x3 == x2 - x1, x2 < 0, x3 == - x2 - x1),
...           Or(x3 >= 0, x4 == x3 - x2, x3 < 0, x4 == - x3 - x2),
...           Or(x4 >= 0, x5 == x4 - x3, x4 < 0, x5 == - x4 - x3),
...           Or(x5 >= 0, x6 == x5 - x4, x5 < 0, x6 == - x5 - x4),
...           Or(x6 >= 0, x7 == x6 - x5, x6 < 0, x7 == - x6 - x5),
...           Or(x7 >= 0, x8 == x7 - x6, x7 < 0, x8 == - x7 - x6),
...           Or(x8 >= 0, x9 == x8 - x7, x8 < 0, x9 == - x8 - x7),
...           Or(x9 >= 0, x10 == x9 - x8, x9 < 0, x10 == - x9 - x8),
...           Or(x10 >= 0, x11 == x10 - x9, x10 < 0, x11 == - x10 - x9))
>>> p9 = Implies(phi, And(x1 == x10, x2 == x11)).all()  # universal quantifiers for all variables
>>> qe(p9, workers=4)                                   # use four processors in parallel
T

```
>>>>>>> 86cf5afd
<|MERGE_RESOLUTION|>--- conflicted
+++ resolved
@@ -1,8 +1,4 @@
-<<<<<<< HEAD
-# Logic1 &ndash; A Python package for interpreted first-order logic
-=======
 # Logic1 &ndash; Interpreted First-order Logic in Python
->>>>>>> 86cf5afd
 
 Authors: Nicolas Faroß, Thomas Sturm
 
@@ -10,24 +6,6 @@
 
 ## About
 
-<<<<<<< HEAD
-This software is still a reasearch prototype, but you are welcome to have a look and follow us.
-
-## Description
-First-order logic recursively builds terms from variables and a specified
-set of *function* symbols with specified arities, which includes *constant*
-symbols with arity zero. Next, atomic formulas are built from terms and a
-specified set of *relation* symbols with specified arities. Finally,
-first-order formulas formulas are recursively built from atomic formulas and a
-fixed set of logical operators.
-
-Logic1 focuses on interpreted first-order logic, where the above-mentioned
-function and relation symbols have an implicit semantics, which is not
-explicitly expressed via axioms within the logical framework.
-
-Typical applications include algebraic decision procedures and, more generally,
-quantifier elimination procedures, e.g., over the real numbers.
-=======
 This software is currently a research prototype. We want to arrive at a
 well-documented robust first distribution soon. You are very welcome to follow
 our development already now.
@@ -85,5 +63,4 @@
 >>> qe(p9, workers=4)                                   # use four processors in parallel
 T
 
-```
->>>>>>> 86cf5afd
+```